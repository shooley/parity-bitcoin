use std::sync::Arc;
use std::cmp::{min, max};
use std::collections::{HashMap, HashSet, VecDeque};
use std::collections::hash_map::Entry;
use parking_lot::Mutex;
use futures::{BoxFuture, Future, finished};
use futures::stream::Stream;
use tokio_core::reactor::{Handle, Interval};
use futures_cpupool::CpuPool;
use db;
use chain::{Block, BlockHeader, Transaction};
use message::common::{InventoryVector, InventoryType};
use primitives::hash::H256;
use synchronization_peers::Peers;
#[cfg(test)] use synchronization_peers::{Information as PeersInformation};
use synchronization_chain::{ChainRef, BlockState, TransactionState, HeadersIntersection, BlockInsertionResult};
#[cfg(test)]
use synchronization_chain::{Information as ChainInformation};
use synchronization_executor::{Task, TaskExecutor};
use orphan_blocks_pool::OrphanBlocksPool;
use orphan_transactions_pool::OrphanTransactionsPool;
use synchronization_server::ServerTaskIndex;
use synchronization_manager::{manage_synchronization_peers_blocks, manage_synchronization_peers_inventory,
	manage_unknown_orphaned_blocks, manage_orphaned_transactions, MANAGEMENT_INTERVAL_MS,
	ManagePeersConfig, ManageUnknownBlocksConfig, ManageOrphanTransactionsConfig};
use synchronization_verifier::{Verifier, VerificationSink};
use hash_queue::HashPosition;
use time;
use std::time::Duration;

#[cfg_attr(feature="cargo-clippy", allow(doc_markdown))]
///! TODO: update with headers-first corrections
///!
///! Blocks synchronization process:
///!
///! When new peer is connected:
///! 1) send `getheaders` message with full block locator hashes (see `LocalNode`)
///!
///! on_new_blocks_headers: When `headers` message is received from peer:
///! 1) queue_intersection = intersect(queue, inventory)
///! 2) if !queue_intersection.is_empty(): ===> responded with blocks within sync window
///! 2.1) remember peer as useful
///! 2.2) inventory_rest = inventory - queue_intersection
///! 2.3) if inventory_rest.is_empty(): ===> no new unknown blocks in inventory
///! 2.3.1) stop (2.3)
///! 2.4) if !inventory_rest.is_empty(): ===> has new unknown blocks in inventory
///! 2.4.1) queue_rest = queue after intersection
///! 2.4.2) if queue_rest.is_empty(): ===> has new unknown blocks in inventory, no fork
///! 2.4.2.1) scheduled_blocks.append(inventory_rest)
///! 2.4.2.2) stop (2.4.2)
///! 2.4.3) if !queue_rest.is_empty(): ===> has new unknown blocks in inventory, fork
///! 2.4.3.1) scheduled_blocks.append(inventory_rest)
///! 2.4.3.2) stop (2.4.3)
///! 2.4.3) stop (2.4)
///! 2.5) stop (2)
///! 3) if queue_intersection.is_empty(): ===> responded with out-of-sync-window blocks
///! 3.1) last_known_block = inventory.last(b => b.is_known())
///! 3.2) if last_known_block == None: ===> we know nothing about these blocks & we haven't asked for these
///! 3.2.1) if !synchronizing => remember peer as useful + ask for blocks
///! 3.2.1) if synchronizing => peer will be excluded later by management thread
///! 3.2.2) stop (3.2)
///! 3.3) if last_known_block == last(inventory): ===> responded with all-known-blocks
///! 3.3.1) if syncing, remember peer as useful (possibly had failures before && have been excluded from sync)
///! 3.3.2) stop (3.3)
///! 3.4) if last_known_block in the middle of inventory: ===> responded with forked blocks
///! 3.4.1) remember peer as useful
///! 3.4.2) inventory_rest = inventory after last_known_block
///! 3.4.3) scheduled_blocks.append(inventory_rest)
///! 3.4.4) stop (3.4)
///! 3.5) stop (3)
///!
///! on_peer_block: After receiving `block` message:
///! 1) if block_state(block) in (Verifying, Stored): ===> late delivery
///! 1.1) remember peer as useful
///! 1.2) stop (1)
///! 2) if block_state(block) in (Scheduled, Requested): ===> future/on-time delivery
///! 2.1) remember peer as useful
///! 2.2) if block_state(block.parent) in (Verifying, Stored): ===> we can proceed with verification
///! 2.2.1) remove block from current queue (Verifying || Stored)
///! 2.2.2) append block to the verification queue
///! 2.2.3) queue verification().and_then(on_block_verification_success).or_else(on_block_verification_error)
///! 2.2.4) try to verify orphan blocks
///! 2.2.5) stop (2.2)
///! 2.3) if block_state(block.parent) in (Requested, Scheduled): ===> we have found an orphan block
///! 2.3.1) remove block from current queue (Verifying || Stored)
///! 2.3.2) append block to the orphans
///! 2.3.3) stop (2.3)
///! 2.4) if block_state(block.parent) == Unknown: ===> bad block found
///! 2.4.1) remove block from current queue (Verifying || Stored)
///! 2.4.2) stop (2.4)
///! 2.5) stop (2)
///! 3) if block_state(block) == Unknown: ===> maybe we are on-top of chain && new block is announced?
///! 3.1) if block_state(block.parent_hash) == Unknown: ===> we do not know parent
///! 3.1.1) ignore this block
///! 3.1.2) stop (3.1)
///! 3.2) if block_state(block.parent_hash) in (Verifying, Stored): ===> fork found, can verify
///! 3.2.1) ask peer for best inventory (after this block)
///! 3.2.2) append block to verifying queue
///! 3.2.3) queue verification().and_then(on_block_verification_success).or_else(on_block_verification_error)
///! 3.2.4) stop (3.2)
///! 3.3) if block_state(block.parent_hash) in (Requested, Scheduled): ===> fork found, add as orphan
///! 3.3.1) ask peer for best inventory (after this block)
///! 3.3.2) append block to orphan
///! 3.3.3) stop (3.3)
///! 3.4) stop (2)
///! + if no blocks left in scheduled + requested queue => we are saturated => ask all peers for inventory & forget
///!
///! execute_synchronization_tasks: After receiving `headers`/`inventory` message OR receiving `block` message OR when management thread schedules tasks:
///! 1) if there are blocks in `scheduled` queue AND we can fit more blocks into memory: ===> ask for blocks
///! 1.1) select idle peers
///! 1.2) for each idle peer: query chunk of blocks from `scheduled` queue
///! 1.3) move requested blocks from `scheduled` to `requested` queue
///! 1.4) mark idle peers as active
///! 1.5) stop (1)
///! 2) if `scheduled` queue is not yet saturated: ===> ask for new blocks hashes
///! 2.1) for each idle peer: send shortened `getblocks` message
///! 2.2) 'forget' idle peers => they will be added again if respond with inventory
///! 2.3) stop (2)
///!
///! manage_synchronization_peers: When management thread awakes:
///! 1) for peer in active_peers.where(p => now() - p.last_request_time() > failure_interval):
///! 1.1) return all peer' tasks to the tasks pool + TODO: filter tasks (if we have requested some hash several times from several peers && they haven't responded => drop this hash + reset sync???)
///! 1.2) increase # of failures for this peer
///! 1.3) if # of failures > max_failures: ===> super-bad peer
///! 1.3.1) forget peer
///! 1.3.3) stop (1.3)
///! 1.4) if # of failures <= max_failures: ===> bad peer
///! 1.4.1) move peer to idle pool
///! 1.4.2) stop (1.4)
///! 2) schedule tasks from pool (if any)
///!
///! on_block_verification_success: When verification completes scuccessfully:
///! 1) if block_state(block) != Verifying: ===> parent verification failed
///! 1.1) stop (1)
///! 2) remove from verifying queue
///! 3) insert to the db
///!
///! on_block_verification_error: When verification completes with an error:
///! 1) remove block from verification queue
///! 2) remove all known children from all queues [so that new `block` messages will be ignored in on_peer_block.3.1.1]
///!

/// Approximate maximal number of blocks hashes in scheduled queue.
const MAX_SCHEDULED_HASHES: u32 = 4 * 1024;
/// Approximate maximal number of blocks hashes in requested queue.
const MAX_REQUESTED_BLOCKS: u32 = 256;
/// Approximate maximal number of blocks in verifying queue.
const MAX_VERIFYING_BLOCKS: u32 = 256;
/// Minimum number of blocks to request from peer
const MIN_BLOCKS_IN_REQUEST: u32 = 32;
/// Maximum number of blocks to request from peer
const MAX_BLOCKS_IN_REQUEST: u32 = 128;

/// Synchronization state
#[derive(Debug, Clone, Copy)]
pub enum State {
	/// We know that there are > 1 unknown blocks, unknown to us in the blockchain
	Synchronizing(f64, u32),
	/// There is only one unknown block in the blockchain
	NearlySaturated,
	/// We have downloaded all blocks of the blockchain of which we have ever heard
	Saturated,
}

/// Information on current synchronization state.
#[cfg(test)]
#[derive(Debug)]
pub struct Information {
	/// Current synchronization state.
	pub state: State,
	/// Information on synchronization peers.
	pub peers: PeersInformation,
	/// Current synchronization chain inormation.
	pub chain: ChainInformation,
	/// Number of currently orphaned blocks.
	pub orphaned_blocks: usize,
	/// Number of currently orphaned transactions.
	pub orphaned_transactions: usize,
}

/// Synchronization client trait
pub trait Client : Send + 'static {
	fn best_block(&self) -> db::BestBlock;
	fn state(&self) -> State;
	fn on_new_blocks_inventory(&mut self, peer_index: usize, blocks_hashes: Vec<H256>);
	fn on_new_transactions_inventory(&mut self, peer_index: usize, transactions_hashes: Vec<H256>);
	fn on_new_blocks_headers(&mut self, peer_index: usize, blocks_headers: Vec<BlockHeader>);
	fn on_peer_blocks_notfound(&mut self, peer_index: usize, blocks_hashes: Vec<H256>);
	fn on_peer_block(&mut self, peer_index: usize, block: Block);
	fn on_peer_transaction(&mut self, peer_index: usize, transaction: Transaction);
	fn on_peer_disconnected(&mut self, peer_index: usize);
	fn after_peer_nearly_blocks_verified(&mut self, peer_index: usize, future: BoxFuture<(), ()>);
}

/// Synchronization client trait
pub trait ClientCore : VerificationSink {
	fn best_block(&self) -> db::BestBlock;
	fn state(&self) -> State;
	fn on_new_blocks_inventory(&mut self, peer_index: usize, blocks_hashes: Vec<H256>);
	fn on_new_transactions_inventory(&mut self, peer_index: usize, transactions_hashes: Vec<H256>);
	fn on_new_blocks_headers(&mut self, peer_index: usize, blocks_headers: Vec<BlockHeader>);
	fn on_peer_blocks_notfound(&mut self, peer_index: usize, blocks_hashes: Vec<H256>);
	fn on_peer_block(&mut self, peer_index: usize, block: Block) -> Option<VecDeque<(H256, Block)>>;
	fn on_peer_transaction(&mut self, peer_index: usize, transaction: Transaction) -> Option<VecDeque<(H256, Transaction)>>;
	fn on_peer_disconnected(&mut self, peer_index: usize);
	fn after_peer_nearly_blocks_verified(&mut self, peer_index: usize, future: BoxFuture<(), ()>);
	fn execute_synchronization_tasks(&mut self, forced_blocks_requests: Option<Vec<H256>>);
	fn try_switch_to_saturated_state(&mut self) -> bool;
}


/// Synchronization client configuration options.
pub struct Config {
	/// Number of threads to allocate in synchronization CpuPool.
	pub threads_num: usize,
}

/// Synchronization client facade
pub struct SynchronizationClient<T: TaskExecutor, U: Verifier> {
	/// Client core
	core: Arc<Mutex<SynchronizationClientCore<T>>>,
	/// Verifier
	verifier: U,
}

/// Synchronization client.
pub struct SynchronizationClientCore<T: TaskExecutor> {
	/// Synchronization state.
	state: State,
	/// Cpu pool.
	pool: CpuPool,
	/// Sync management worker.
	management_worker: Option<BoxFuture<(), ()>>,
	/// Synchronization peers.
	peers: Peers,
	/// Task executor.
	executor: Arc<Mutex<T>>,
	/// Chain reference.
	chain: ChainRef,
	/// Orphaned blocks pool.
	orphaned_blocks_pool: OrphanBlocksPool,
	/// Orphaned transactions pool.
	orphaned_transactions_pool: OrphanTransactionsPool,
	/// Verifying blocks by peer
	verifying_blocks_by_peer: HashMap<H256, usize>,
	/// Verifying blocks futures
	verifying_blocks_futures: HashMap<usize, (HashSet<H256>, Vec<BoxFuture<(), ()>>)>,
}

impl Config {
	pub fn new() -> Self {
		Config {
			threads_num: 4,
		}
	}
}

impl State {
	pub fn is_saturated(&self) -> bool {
		match *self {
			State::Saturated => true,
			_ => false,
		}
	}

	pub fn is_synchronizing(&self) -> bool {
		match *self {
			State::Synchronizing(_, _) => true,
			_ => false,
		}
	}

	pub fn is_nearly_saturated(&self) -> bool {
		match *self {
			State::NearlySaturated => true,
			_ => false,
		}
	}
}

impl<T, U> Client for SynchronizationClient<T, U> where T: TaskExecutor, U: Verifier {
	fn best_block(&self) -> db::BestBlock {
		self.core.lock().best_block()
	}

	fn state(&self) -> State {
		self.core.lock().state()
	}

	fn on_new_blocks_inventory(&mut self, peer_index: usize, blocks_hashes: Vec<H256>) {
		self.core.lock().on_new_blocks_inventory(peer_index, blocks_hashes)
	}

	fn on_new_transactions_inventory(&mut self, peer_index: usize, transactions_hashes: Vec<H256>) {
		self.core.lock().on_new_transactions_inventory(peer_index, transactions_hashes)
	}

	fn on_new_blocks_headers(&mut self, peer_index: usize, blocks_headers: Vec<BlockHeader>) {
		self.core.lock().on_new_blocks_headers(peer_index, blocks_headers);
	}

	fn on_peer_blocks_notfound(&mut self, peer_index: usize, blocks_hashes: Vec<H256>) {
		self.core.lock().on_peer_blocks_notfound(peer_index, blocks_hashes);
	}

	fn on_peer_block(&mut self, peer_index: usize, block: Block) {
		let blocks_to_verify = { self.core.lock().on_peer_block(peer_index, block) };

		// verify selected blocks
		if let Some(mut blocks_to_verify) = blocks_to_verify {
			while let Some((_, block)) = blocks_to_verify.pop_front() {
				self.verifier.verify_block(block);
			}
		}

		// try to switch to saturated state OR execute sync tasks
		{
			let mut client = self.core.lock();
			if !client.try_switch_to_saturated_state() {
				client.execute_synchronization_tasks(None);
			}
		}
	}

	fn on_peer_transaction(&mut self, peer_index: usize, transaction: Transaction) {
		let transactions_to_verify = { self.core.lock().on_peer_transaction(peer_index, transaction) };

		if let Some(mut transactions_to_verify) = transactions_to_verify {
			while let Some((_, tx)) = transactions_to_verify.pop_front() {
				self.verifier.verify_transaction(tx);
			}
		}
	}

	fn on_peer_disconnected(&mut self, peer_index: usize) {
		self.core.lock().on_peer_disconnected(peer_index);
	}

	fn after_peer_nearly_blocks_verified(&mut self, peer_index: usize, future: BoxFuture<(), ()>) {
		self.core.lock().after_peer_nearly_blocks_verified(peer_index, future);
	}
}

impl<T, U> SynchronizationClient<T, U> where T: TaskExecutor, U: Verifier {
	/// Create new synchronization client
	pub fn new(core: Arc<Mutex<SynchronizationClientCore<T>>>, verifier: U) -> Arc<Mutex<Self>> {
		Arc::new(Mutex::new(
			SynchronizationClient {
				core: core,
				verifier: verifier,
			}
		))
	}

	/// Get information on current synchronization state.
	#[cfg(test)]
	pub fn information(&self) -> Information {
		self.core.lock().information()
	}
}

impl<T> ClientCore for SynchronizationClientCore<T> where T: TaskExecutor {
	/// Get best known block
	fn best_block(&self) -> db::BestBlock {
		self.chain.read().best_block()
	}

	/// Get synchronization state
	fn state(&self) -> State {
		self.state
	}

	/// Try to queue synchronization of unknown blocks when new inventory is received.
	fn on_new_blocks_inventory(&mut self, peer_index: usize, blocks_hashes: Vec<H256>) {
		// we use headers-first synchronization
		// we know nothing about these blocks
		// =>

		// if we are in synchronization state, we will ignore this message
		if self.state.is_synchronizing() {
			return;
		}

		// else => request all unknown blocks
		let unknown_blocks_hashes: Vec<_> = {
			let chain = self.chain.read();
			blocks_hashes.into_iter()
				.filter(|h| chain.block_state(h) == BlockState::Unknown)
				.filter(|h| !self.orphaned_blocks_pool.contains_unknown_block(h))
				.collect()
		};

		if !unknown_blocks_hashes.is_empty() {
			let mut executor = self.executor.lock();
			executor.execute(Task::RequestBlocks(peer_index, unknown_blocks_hashes));
		}
	}

	/// Add new transactions to the memory pool
	fn on_new_transactions_inventory(&mut self, peer_index: usize, transactions_hashes: Vec<H256>) {
		// if we are in synchronization state, we will ignore this message
		if self.state.is_synchronizing() {
			return;
		}

		// else => request all unknown transactions
		let unknown_transactions_hashes: Vec<_> = {
			let chain = self.chain.read();
			transactions_hashes.into_iter()
				.filter(|h| chain.transaction_state(h) == TransactionState::Unknown)
				.collect()
		};

		if !unknown_transactions_hashes.is_empty() {
			let mut executor = self.executor.lock();
			executor.execute(Task::RequestTransactions(peer_index, unknown_transactions_hashes));
		}
	}

	/// Try to queue synchronization of unknown blocks when blocks headers are received.
	fn on_new_blocks_headers(&mut self, peer_index: usize, blocks_headers: Vec<BlockHeader>) {
		let blocks_hashes = {
			// we can't process headers message if it has no link to our headers
			let header0 = &blocks_headers[0];
			let unknown_state = self.chain.read().block_state(&header0.previous_header_hash) == BlockState::Unknown;
			if unknown_state {
				warn!(
					target: "sync",
					"Previous header of the first header from peer#{} `headers` message is unknown. First: {:?}. Previous: {:?}",
					peer_index,
					header0.hash().to_reversed_str(),
					header0.previous_header_hash.to_reversed_str()
				);
				return;
			}

			// TODO: add full blocks headers validation here
			// validate blocks headers before scheduling
			let mut blocks_hashes: Vec<H256> = Vec::with_capacity(blocks_headers.len());
			let mut prev_block_hash = header0.previous_header_hash.clone();
			for block_header in &blocks_headers {
				let block_header_hash = block_header.hash();
				if block_header.previous_header_hash != prev_block_hash {
					warn!(target: "sync", "Neighbour headers in peer#{} `headers` message are unlinked: Prev: {:?}, PrevLink: {:?}, Curr: {:?}", peer_index, prev_block_hash, block_header.previous_header_hash, block_header_hash);
					return;
				}

				blocks_hashes.push(block_header_hash.clone());
				prev_block_hash = block_header_hash;
			}

			blocks_hashes
		};

		// update peers to select next tasks
		self.peers.on_inventory_received(peer_index);

		// now insert unknown blocks to the queue
		self.process_new_blocks_headers(peer_index, blocks_hashes, blocks_headers);
		self.execute_synchronization_tasks(None);
	}

	/// When peer has no blocks
	fn on_peer_blocks_notfound(&mut self, peer_index: usize, blocks_hashes: Vec<H256>) {
		if let Some(requested_blocks) = self.peers.get_blocks_tasks(peer_index) {
			// check if peer has responded with notfound to requested blocks
			let notfound_blocks: HashSet<H256> = blocks_hashes.into_iter().collect();
			if requested_blocks.intersection(&notfound_blocks).nth(0).is_none() {
				// if notfound some other blocks => just ignore the message
				return;
			}

			// for now, let's exclude peer from synchronization - we are relying on full nodes for synchronization
			let removed_tasks = self.peers.reset_blocks_tasks(peer_index);
			self.peers.unuseful_peer(peer_index);

			// if peer has had some blocks tasks, rerequest these blocks
			self.execute_synchronization_tasks(Some(removed_tasks));
		}
	}

	/// Process new block.
	fn on_peer_block(&mut self, peer_index: usize, block: Block) -> Option<VecDeque<(H256, Block)>> {
		let block_hash = block.hash();

		// update peers to select next tasks
		self.peers.on_block_received(peer_index, &block_hash);

		self.process_peer_block(peer_index, block_hash, block)
	}

	/// Process new transaction.
	fn on_peer_transaction(&mut self, _peer_index: usize, transaction: Transaction) -> Option<VecDeque<(H256, Transaction)>> {
		self.process_peer_transaction(transaction)
	}

	/// Peer disconnected.
	fn on_peer_disconnected(&mut self, peer_index: usize) {
		// when last peer is disconnected, reset, but let verifying blocks be verified
		let peer_tasks = self.peers.on_peer_disconnected(peer_index);
		if !self.peers.has_any_useful() {
			self.switch_to_saturated_state();
		} else if peer_tasks.is_some() {
			self.execute_synchronization_tasks(peer_tasks);
		}
	}

	/// Execute after last block from this peer in NearlySaturated state is verified.
	/// If there are no verifying blocks from this peer or we are not in the NearlySaturated state => execute immediately.
	fn after_peer_nearly_blocks_verified(&mut self, peer_index: usize, future: BoxFuture<(), ()>) {
		// if we are currently synchronizing => no need to wait
		if self.state.is_synchronizing() {
			future.wait().expect("no-error future");
			return;
		}

		// we have to wait until all previous peer requests are server
		match self.verifying_blocks_futures.entry(peer_index) {
			Entry::Occupied(mut entry) => {
				entry.get_mut().1.push(future);
			},
			_ => future.wait().expect("no-error future"),
		}
	}

	/// Schedule new synchronization tasks, if any.
	fn execute_synchronization_tasks(&mut self, forced_blocks_requests: Option<Vec<H256>>) {
		let mut tasks: Vec<Task> = Vec::new();

		// display information if processed many blocks || enough time has passed since sync start
		self.print_synchronization_information();

		// if some blocks requests are forced => we should ask peers even if there are no idle peers
		if let Some(forced_blocks_requests) = forced_blocks_requests {
			let useful_peers = self.peers.useful_peers();
			// if we have to request blocks && there are no useful peers at all => switch to saturated state
			if useful_peers.is_empty() {
				warn!(target: "sync", "Last peer was marked as non-useful. Moving to saturated state.");
				self.switch_to_saturated_state();
				return;
			}

			let forced_tasks = self.prepare_blocks_requests_tasks(useful_peers, forced_blocks_requests);
			tasks.extend(forced_tasks);
		}

		let mut blocks_requests: Option<Vec<H256>> = None;
		let blocks_idle_peers = self.peers.idle_peers_for_blocks();
		{
			// check if we can query some blocks hashes
			let inventory_idle_peers = self.peers.idle_peers_for_inventory();
			if !inventory_idle_peers.is_empty() {
				let scheduled_hashes_len = { self.chain.read().length_of_blocks_state(BlockState::Scheduled) };
				if scheduled_hashes_len < MAX_SCHEDULED_HASHES {
					for inventory_peer in &inventory_idle_peers {
						self.peers.on_inventory_requested(*inventory_peer);
					}

					let inventory_tasks = inventory_idle_peers.into_iter().map(Task::RequestBlocksHeaders);
					tasks.extend(inventory_tasks);
				}
			}

			// check if we can move some blocks from scheduled to requested queue
			let blocks_idle_peers_len = blocks_idle_peers.len() as u32;
			if blocks_idle_peers_len != 0 {
				let mut chain = self.chain.write();
				let scheduled_hashes_len = chain.length_of_blocks_state(BlockState::Scheduled);
				let requested_hashes_len = chain.length_of_blocks_state(BlockState::Requested);
				let verifying_hashes_len = chain.length_of_blocks_state(BlockState::Verifying);
				if requested_hashes_len + verifying_hashes_len < MAX_REQUESTED_BLOCKS + MAX_VERIFYING_BLOCKS && scheduled_hashes_len != 0 {
					let chunk_size = min(MAX_BLOCKS_IN_REQUEST, max(scheduled_hashes_len / blocks_idle_peers_len, MIN_BLOCKS_IN_REQUEST));
					let hashes_to_request_len = chunk_size * blocks_idle_peers_len;
					let hashes_to_request = chain.request_blocks_hashes(hashes_to_request_len);
					blocks_requests = Some(hashes_to_request);
				}
			}
		}

		// append blocks requests tasks
		if let Some(blocks_requests) = blocks_requests {
			tasks.extend(self.prepare_blocks_requests_tasks(blocks_idle_peers, blocks_requests));
		}

		// execute synchronization tasks
		for task in tasks {
			self.executor.lock().execute(task);
		}
	}

	fn try_switch_to_saturated_state(&mut self) -> bool {
		let switch_to_saturated = {
			let chain = self.chain.read();

			// requested block is received => move to saturated state if there are no more blocks
			chain.length_of_blocks_state(BlockState::Scheduled) == 0
				&& chain.length_of_blocks_state(BlockState::Requested) == 0
		};

		if switch_to_saturated {
			self.switch_to_saturated_state();
		}

		switch_to_saturated
	}
}

impl<T> VerificationSink for SynchronizationClientCore<T> where T: TaskExecutor {
	/// Process successful block verification
	fn on_block_verification_success(&mut self, block: Block) {
		let hash = block.hash();
		// insert block to the storage
		match {
			let mut chain = self.chain.write();

			// remove block from verification queue
			// header is removed in `insert_best_block` call
			// or it is removed earlier, when block was removed from the verifying queue
			if chain.forget_block_with_state_leave_header(&hash, BlockState::Verifying) != HashPosition::Missing {
				// block was in verification queue => insert to storage
				chain.insert_best_block(hash.clone(), &block)
			} else {
				Ok(BlockInsertionResult::default())
			}
		} {
			Ok(insert_result) => {
				// awake threads, waiting for this block insertion
				self.awake_waiting_threads(&hash);

				// continue with synchronization
				self.execute_synchronization_tasks(None);

				// relay block to our peers
				if self.state.is_saturated() || self.state.is_nearly_saturated() {
					self.relay_new_blocks(insert_result.canonized_blocks_hashes);
				}

				// deal with block transactions
				for (_, tx) in insert_result.transactions_to_reverify {
					self.process_peer_transaction(tx);
				}
			},
			Err(db::Error::Consistency(e)) => {
				// process as verification error
				self.on_block_verification_error(&format!("{:?}", db::Error::Consistency(e)), &hash);
			},
			Err(e) => {
				// process as irrecoverable failure
				panic!("Block {:?} insertion failed with error {:?}", hash, e);
			}
		}
	}

	/// Process failed block verification
	fn on_block_verification_error(&mut self, err: &str, hash: &H256) {
		warn!(target: "sync", "Block {:?} verification failed with error {:?}", hash.to_reversed_str(), err);

		{
			let mut chain = self.chain.write();

			// forget for this block and all its children
			// headers are also removed as they all are invalid
			chain.forget_block_with_children(hash);
		}

		// awake threads, waiting for this block insertion
		self.awake_waiting_threads(hash);

		// start new tasks
		self.execute_synchronization_tasks(None);
	}

	/// Process successful transaction verification
	fn on_transaction_verification_success(&mut self, transaction: Transaction) {
		let hash = transaction.hash();

		{
			// insert transaction to the memory pool
			let mut chain = self.chain.write();

			// remove transaction from verification queue
			// if it is not in the queue => it was removed due to error or reorganization
			if !chain.forget_verifying_transaction(&hash) {
				return;
			}

			// transaction was in verification queue => insert to memory pool
			chain.insert_verified_transaction(transaction);
		}

		// relay transaction to peers
		self.executor.lock().execute(Task::BroadcastTransactionsHashes(vec![hash]));
	}

	/// Process failed transaction verification
	fn on_transaction_verification_error(&mut self, err: &str, hash: &H256) {
		warn!(target: "sync", "Transaction {:?} verification failed with error {:?}", hash.to_reversed_str(), err);

		{
			let mut chain = self.chain.write();

			// forget for this transaction and all its children
			chain.forget_verifying_transaction_with_children(hash);
		}
	}
}

impl<T> SynchronizationClientCore<T> where T: TaskExecutor {
	/// Create new synchronization client core
	pub fn new(config: Config, handle: &Handle, executor: Arc<Mutex<T>>, chain: ChainRef) -> Arc<Mutex<Self>> {
		let sync = Arc::new(Mutex::new(
			SynchronizationClientCore {
				state: State::Saturated,
				peers: Peers::new(),
				pool: CpuPool::new(config.threads_num),
				management_worker: None,
				executor: executor,
				chain: chain.clone(),
				orphaned_blocks_pool: OrphanBlocksPool::new(),
				orphaned_transactions_pool: OrphanTransactionsPool::new(),
				verifying_blocks_by_peer: HashMap::new(),
				verifying_blocks_futures: HashMap::new(),
			}
		));

		// TODO: start management worker only when synchronization is started
		//       currently impossible because there is no way to call Interval::new with Remote && Handle is not-Send
		{
			let peers_config = ManagePeersConfig::default();
			let unknown_config = ManageUnknownBlocksConfig::default();
			let orphan_config = ManageOrphanTransactionsConfig::default();
			let csync = Arc::downgrade(&sync);
			let mut sync = sync.lock();
			let management_worker = Interval::new(Duration::from_millis(MANAGEMENT_INTERVAL_MS), handle)
				.expect("Failed to create interval")
				.and_then(move |_| {
					let client = match csync.upgrade() {
						Some(client) => client,
						None => return Ok(()),
					};
					let mut client = client.lock();
					client.print_synchronization_information();
					if client.state.is_synchronizing() || client.state.is_nearly_saturated() {
						let blocks_to_request = manage_synchronization_peers_blocks(&peers_config, &mut client.peers);
						client.execute_synchronization_tasks(blocks_to_request);

						manage_synchronization_peers_inventory(&peers_config, &mut client.peers);
						manage_orphaned_transactions(&orphan_config, &mut client.orphaned_transactions_pool);
						if let Some(orphans_to_remove) = manage_unknown_orphaned_blocks(&unknown_config, &mut client.orphaned_blocks_pool) {
							let mut chain = client.chain.write();
							for orphan_to_remove in orphans_to_remove {
								chain.forget_block(&orphan_to_remove);
							}
						}
					}
					Ok(())
				})
				.for_each(|_| Ok(()))
				.then(|_| finished::<(), ()>(()))
				.boxed();
			sync.management_worker = Some(sync.pool.spawn(management_worker).boxed());
		}

		sync
	}

	/// Get information on current synchronization state.
	#[cfg(test)]
	pub fn information(&self) -> Information {
		Information {
			state: self.state,
			peers: self.peers.information(),
			chain: self.chain.read().information(),
			orphaned_blocks: self.orphaned_blocks_pool.len(),
			orphaned_transactions: self.orphaned_transactions_pool.len(),
		}
	}

	/// Relay new blocks
	fn relay_new_blocks(&self, new_blocks_hashes: Vec<H256>) {
		let mut executor = self.executor.lock();
		// TODO: use all peers here (currently sync only)
		// TODO: send `headers` if peer has not send `sendheaders` command
		for peer_index in self.peers.all_peers() {
			let inventory: Vec<_> = new_blocks_hashes.iter()
				.filter(|h| !self.peers.has_block_with_hash(peer_index, h))
				.cloned()
				.map(|h| InventoryVector {
					inv_type: InventoryType::MessageBlock,
					hash: h,
				})
				.collect();
			if !inventory.is_empty() {
				executor.execute(Task::SendInventory(peer_index, inventory, ServerTaskIndex::None));
			}
		}
	}

	/// Process new blocks inventory
	fn process_new_blocks_headers(&mut self, peer_index: usize, mut hashes: Vec<H256>, mut headers: Vec<BlockHeader>) {
		assert_eq!(hashes.len(), headers.len());

		let mut chain = self.chain.write();
		match chain.intersect_with_blocks_headers(&hashes, &headers) {
			HeadersIntersection::NoKnownBlocks(_) if self.state.is_synchronizing() => {
				warn!(target: "sync", "Ignoring {} headers from peer#{}. Unknown and we are synchronizing.", headers.len(), peer_index);
			},
			HeadersIntersection::DbAllBlocksKnown => {
				trace!(target: "sync", "Ignoring {} headers from peer#{}. All blocks are known and in database.", headers.len(), peer_index);
				if self.state.is_synchronizing() {
					// remember peer as useful
					self.peers.useful_peer(peer_index);
				}
			},
			HeadersIntersection::InMemoryNoNewBlocks => {
				trace!(target: "sync", "Ignoring {} headers from peer#{}. All blocks are known and in memory.", headers.len(), peer_index);
				// remember peer as useful
				self.peers.useful_peer(peer_index);
			},
			HeadersIntersection::InMemoryMainNewBlocks(new_block_index)
				| HeadersIntersection::InMemoryForkNewBlocks(new_block_index)
				| HeadersIntersection::DbForkNewBlocks(new_block_index)
				| HeadersIntersection::NoKnownBlocks(new_block_index) => {
				// check that we do not know all blocks in range [new_block_index..]
				// if we know some block => there has been verification error => all headers should be ignored
				// see when_previous_block_verification_failed_fork_is_not_requested for details
				if hashes.iter().skip(new_block_index).any(|h| chain.block_state(h) != BlockState::Unknown) {
					return;
				}

				// schedule new blocks
				let new_blocks_hashes = hashes.split_off(new_block_index);
				let new_blocks_headers = headers.split_off(new_block_index);
				let new_blocks_hashes_len = new_blocks_hashes.len();
				trace!(
					target: "sync", "New {} headers from peer#{}. First {:?}, last: {:?}",
					new_blocks_hashes_len,
					peer_index,
					new_blocks_hashes[0].to_reversed_str(),
					new_blocks_hashes[new_blocks_hashes_len - 1].to_reversed_str()
				);
				chain.schedule_blocks_headers(new_blocks_hashes, new_blocks_headers);
				// remember peer as useful
				self.peers.useful_peer(peer_index);
				// switch to synchronization state
				if !self.state.is_synchronizing() {
					// TODO: NearlySaturated should start when we are in Saturated state && count(new_blocks_headers) is < LIMIT (LIMIT > 1)
					if new_blocks_hashes_len == 1 && !self.state.is_nearly_saturated() {
						self.state = State::NearlySaturated;
					}
					else {
						self.state = State::Synchronizing(time::precise_time_s(), chain.best_storage_block().number);
					}
				}
			}
		}
	}

	/// Process new peer block
	fn process_peer_block(&mut self, peer_index: usize, block_hash: H256, block: Block) -> Option<VecDeque<(H256, Block)>> {
		// prepare list of blocks to verify + make all required changes to the chain
		let mut result: Option<VecDeque<(H256, Block)>> = None;
		let mut chain = self.chain.write();
		match chain.block_state(&block_hash) {
			BlockState::Verifying | BlockState::Stored => {
				// remember peer as useful
				self.peers.useful_peer(peer_index);
			},
			BlockState::Unknown | BlockState::Scheduled | BlockState::Requested => {
				// check parent block state
				match chain.block_state(&block.block_header.previous_header_hash) {
					BlockState::Unknown => {
						if self.state.is_synchronizing() {
							// when synchronizing, we tend to receive all blocks in-order
							trace!(
								target: "sync",
								"Ignoring block {} from peer#{}, because its parent is unknown and we are synchronizing",
								block_hash.to_reversed_str(),
								peer_index
							);
							// remove block from current queue
							chain.forget_block(&block_hash);
							// remove orphaned blocks
							let removed_blocks_hashes: Vec<_> = self.orphaned_blocks_pool.remove_blocks_for_parent(&block_hash).into_iter().map(|t| t.0).collect();
							chain.forget_blocks_leave_header(&removed_blocks_hashes);
						} else {
							// remove this block from the queue
							chain.forget_block_leave_header(&block_hash);
							// remember this block as unknown
							self.orphaned_blocks_pool.insert_unknown_block(block_hash, block);
						}
					},
					BlockState::Verifying | BlockState::Stored => {
						// remember peer as useful
						self.peers.useful_peer(peer_index);
						// schedule verification
						let mut blocks_to_verify: VecDeque<(H256, Block)> = VecDeque::new();
						blocks_to_verify.push_back((block_hash.clone(), block));
						blocks_to_verify.extend(self.orphaned_blocks_pool.remove_blocks_for_parent(&block_hash));
						// forget blocks we are going to process
						let blocks_hashes_to_forget: Vec<_> = blocks_to_verify.iter().map(|t| t.0.clone()).collect();
						chain.forget_blocks_leave_header(&blocks_hashes_to_forget);
						// remember that we are verifying these blocks
						let blocks_headers_to_verify: Vec<_> = blocks_to_verify.iter().map(|&(ref h, ref b)| (h.clone(), b.block_header.clone())).collect();
						chain.verify_blocks(blocks_headers_to_verify);
						// remember that we are verifying block from this peer
						self.verifying_blocks_by_peer.insert(block_hash.clone(), peer_index);
						match self.verifying_blocks_futures.entry(peer_index) {
							Entry::Occupied(mut entry) => {
								entry.get_mut().0.insert(block_hash.clone());
							},
							Entry::Vacant(entry) => {
								let mut block_hashes = HashSet::new();
								block_hashes.insert(block_hash.clone());
								entry.insert((block_hashes, Vec::new()));
							}
						}
						result = Some(blocks_to_verify);
					},
					BlockState::Requested | BlockState::Scheduled => {
						// remember peer as useful
						self.peers.useful_peer(peer_index);
						// remember as orphan block
						self.orphaned_blocks_pool.insert_orphaned_block(block_hash, block);
					}
				}
			},
		}

		result
	}

	/// Process new peer transaction
	fn process_peer_transaction(&mut self, transaction: Transaction) -> Option<VecDeque<(H256, Transaction)>> {
		// if we are in synchronization state, we will ignore this message
		if self.state.is_synchronizing() {
			return None;
		}

		// else => verify transaction + it's orphans and then add to the memory pool
		let hash = transaction.hash();
		let mut chain = self.chain.write();

		// if any parent transaction is unknown => we have orphan transaction => remember in orphan pool
		let unknown_parents: HashSet<H256> = transaction.inputs.iter()
			.filter(|input| chain.transaction_state(&input.previous_output.hash) == TransactionState::Unknown)
			.map(|input| input.previous_output.hash.clone())
			.collect();
		if !unknown_parents.is_empty() {
			self.orphaned_transactions_pool.insert(hash, transaction, unknown_parents);
			return None;
		}

		// else verify && insert this transaction && all dependent orphans
		let mut transactons: VecDeque<(H256, Transaction)> = VecDeque::new();
		transactons.push_back((hash.clone(), transaction));
		transactons.extend(self.orphaned_transactions_pool.remove_transactions_for_parent(&hash));
		// remember that we are verifying these transactions
		for &(ref h, ref tx) in &transactons {
			chain.verify_transaction(h.clone(), tx.clone());
		}
		Some(transactons)
	}

	fn prepare_blocks_requests_tasks(&mut self, peers: Vec<usize>, mut hashes: Vec<H256>) -> Vec<Task> {
		use std::mem::swap;

		let chunk_size = min(MAX_BLOCKS_IN_REQUEST, max(hashes.len() as u32, MIN_BLOCKS_IN_REQUEST));
		let last_peer_index = peers.len() - 1;
		let mut tasks: Vec<Task> = Vec::new();
		for (peer_index, peer) in peers.into_iter().enumerate() {
			// we have to request all blocks => we will request last peer for all remaining blocks
			let peer_chunk_size = if peer_index == last_peer_index { hashes.len() } else { min(hashes.len(), chunk_size as usize) };
			if peer_chunk_size == 0 {
				break;
			}

			let mut chunk_hashes = hashes.split_off(peer_chunk_size);
			swap(&mut chunk_hashes, &mut hashes);

			self.peers.on_blocks_requested(peer, &chunk_hashes);
			tasks.push(Task::RequestBlocks(peer, chunk_hashes));
		}

		assert_eq!(hashes.len(), 0);
		tasks
	}

	/// Switch to saturated state
	fn switch_to_saturated_state(&mut self) {
		if self.state.is_saturated() {
			return;
		}

		self.state = State::Saturated;
		self.peers.reset();

		// remove sync orphans, but leave unknown orphans until they'll be removed by management thread
		let removed_orphans = self.orphaned_blocks_pool.remove_known_blocks();

		// leave currently verifying blocks
		{
			let mut chain = self.chain.write();
			chain.forget_blocks(&removed_orphans);
			chain.forget_all_blocks_with_state(BlockState::Requested);
			chain.forget_all_blocks_with_state(BlockState::Scheduled);

			use time;
			info!(target: "sync", "{:?} @ Switched to saturated state. Chain information: {:?}",
				time::strftime("%H:%M:%S", &time::now()).unwrap(),
				chain.information());
		}

		// finally - ask all known peers for their best blocks inventory, in case if some peer
		// has lead us to the fork
		// + ask all peers for their memory pool
		{
			let mut executor = self.executor.lock();
			for peer in self.peers.all_peers() {
				executor.execute(Task::RequestBlocksHeaders(peer));
				executor.execute(Task::RequestMemoryPool(peer));
			}
		}
	}

	/// Awake threads, waiting for this block
	fn awake_waiting_threads(&mut self, hash: &H256) {
		// find a peer, which has supplied us with this block
		if let Entry::Occupied(block_entry) = self.verifying_blocks_by_peer.entry(hash.clone()) {
			let peer_index = *block_entry.get();
			// find a # of blocks, which this thread has supplied
			if let Entry::Occupied(mut entry) = self.verifying_blocks_futures.entry(peer_index) {
				let is_last_block = {
					let &mut (ref mut waiting, ref mut futures) = entry.get_mut();
					waiting.remove(hash);
					// if this is the last block => awake waiting threads
					let is_last_block = waiting.is_empty();
					if is_last_block {
						for future in futures.drain(..) {
							future.wait().expect("no-error future");
						}
					}
					is_last_block
				};

				if is_last_block {
					entry.remove_entry();
				}
			}
			block_entry.remove_entry();
		}
	}

	/// Print synchronization information
	fn print_synchronization_information(&mut self) {
		if let State::Synchronizing(timestamp, num_of_blocks) = self.state {
			let chain = self.chain.read();

			let new_timestamp = time::precise_time_s();
			let timestamp_diff = new_timestamp - timestamp;
			let new_num_of_blocks = chain.best_storage_block().number;
			let blocks_diff = if new_num_of_blocks > num_of_blocks { new_num_of_blocks - num_of_blocks } else { 0 };
			if timestamp_diff >= 60.0 || blocks_diff > 1000 {
				self.state = State::Synchronizing(time::precise_time_s(), new_num_of_blocks);

				use time;
				info!(target: "sync", "{:?} @ Processed {} blocks in {} seconds. Chain information: {:?}"
					, time::strftime("%H:%M:%S", &time::now()).unwrap()
					, blocks_diff, timestamp_diff
					, chain.information());
			}
		}
	}
}

#[cfg(test)]
pub mod tests {
	use std::sync::Arc;
	use parking_lot::{Mutex, RwLock};
	use tokio_core::reactor::{Core, Handle};
	use chain::{Block, Transaction};
	use message::common::{InventoryVector, InventoryType};
	use super::{Client, Config, SynchronizationClient, SynchronizationClientCore};
	use synchronization_executor::Task;
	use synchronization_chain::{Chain, ChainRef};
	use synchronization_executor::tests::DummyTaskExecutor;
	use synchronization_verifier::tests::DummyVerifier;
	use synchronization_server::ServerTaskIndex;
	use primitives::hash::H256;
	use p2p::event_loop;
	use test_data;
	use db;
	use devtools::RandomTempPath;

	fn create_disk_storage() -> db::SharedStore {
		let path = RandomTempPath::create_dir();
		Arc::new(db::Storage::new(path.as_path()).unwrap())
	}

	fn create_sync(storage: Option<db::SharedStore>, verifier: Option<DummyVerifier>) -> (Core, Handle, Arc<Mutex<DummyTaskExecutor>>, ChainRef, Arc<Mutex<SynchronizationClient<DummyTaskExecutor, DummyVerifier>>>) {
		let event_loop = event_loop();
		let handle = event_loop.handle();
		let storage = match storage {
			Some(storage) => storage,
			None => Arc::new(db::TestStorage::with_genesis_block()),
		};
		let chain = ChainRef::new(RwLock::new(Chain::new(storage.clone())));
		let executor = DummyTaskExecutor::new();
		let config = Config { threads_num: 1 };

		let client_core = SynchronizationClientCore::new(config, &handle, executor.clone(), chain.clone());
		let mut verifier = verifier.unwrap_or_default();
		verifier.set_sink(client_core.clone());
		let client = SynchronizationClient::new(client_core, verifier);
		(event_loop, handle, executor, chain, client)
	}

	#[test]
	fn synchronization_saturated_on_start() {
		let (_, _, _, _, sync) = create_sync(None, None);
		let sync = sync.lock();
		let info = sync.information();
		assert!(!info.state.is_synchronizing());
		assert_eq!(info.orphaned_blocks, 0);
		assert_eq!(info.orphaned_transactions, 0);
	}

	#[test]
	fn synchronization_in_order_block_path_nearly_saturated() {
		let (_, _, executor, _, sync) = create_sync(None, None);

		let mut sync = sync.lock();
		let block1: Block = test_data::block_h1();
		let block2: Block = test_data::block_h2();

		sync.on_new_blocks_headers(5, vec![block1.block_header.clone()]);
		let tasks = executor.lock().take_tasks();
		assert_eq!(tasks, vec![Task::RequestBlocksHeaders(5), Task::RequestBlocks(5, vec![block1.hash()])]);
		assert!(sync.information().state.is_nearly_saturated());
		assert_eq!(sync.information().orphaned_blocks, 0);
		assert_eq!(sync.information().chain.scheduled, 0);
		assert_eq!(sync.information().chain.requested, 1);
		assert_eq!(sync.information().chain.stored, 1);
		assert_eq!(sync.information().peers.idle, 0);
		assert_eq!(sync.information().peers.active, 1);

		// push unknown block => will be queued as orphan
		sync.on_peer_block(5, block2);
		assert!(sync.information().state.is_nearly_saturated());
		assert_eq!(sync.information().orphaned_blocks, 1);
		assert_eq!(sync.information().chain.scheduled, 0);
		assert_eq!(sync.information().chain.requested, 1);
		assert_eq!(sync.information().chain.stored, 1);
		assert_eq!(sync.information().peers.idle, 0);
		assert_eq!(sync.information().peers.active, 1);

		// push requested block => should be moved to the test storage && orphan should be moved
		sync.on_peer_block(5, block1);
		assert!(sync.information().state.is_saturated());
		assert_eq!(sync.information().orphaned_blocks, 0);
		assert_eq!(sync.information().chain.scheduled, 0);
		assert_eq!(sync.information().chain.requested, 0);
		assert_eq!(sync.information().chain.stored, 3);
		// we have just requested new `inventory` from the peer => peer is forgotten
		assert_eq!(sync.information().peers.idle, 0);
		assert_eq!(sync.information().peers.active, 0);
	}

	#[test]
	fn synchronization_out_of_order_block_path() {
		let (_, _, _, _, sync) = create_sync(None, None);
		let mut sync = sync.lock();

		sync.on_new_blocks_headers(5, vec![test_data::block_h1().block_header.clone(), test_data::block_h2().block_header.clone()]);
		sync.on_peer_block(5, test_data::block_h169());

		// out-of-order block was presented by the peer
		assert!(sync.information().state.is_synchronizing());
		assert_eq!(sync.information().orphaned_blocks, 0);
		assert_eq!(sync.information().chain.scheduled, 0);
		assert_eq!(sync.information().chain.requested, 2);
		assert_eq!(sync.information().chain.stored, 1);
		// we have just requested new `inventory` from the peer => peer is forgotten
		assert_eq!(sync.information().peers.idle, 0);
		assert_eq!(sync.information().peers.active, 1);
		// TODO: check that peer is penalized
	}

	#[test]
	fn synchronization_parallel_peers() {
		let (_, _, executor, _, sync) = create_sync(None, None);

		let block1: Block = test_data::block_h1();
		let block2: Block = test_data::block_h2();

		{
			let mut sync = sync.lock();
			// not synchronizing after start
			assert!(sync.information().state.is_saturated());
			// receive inventory from new peer#1
			sync.on_new_blocks_headers(1, vec![block1.block_header.clone()]);
			assert_eq!(sync.information().chain.requested, 1);
			// synchronization has started && new blocks have been requested
			let tasks = executor.lock().take_tasks();
			assert!(sync.information().state.is_nearly_saturated());
			assert_eq!(tasks, vec![Task::RequestBlocksHeaders(1), Task::RequestBlocks(1, vec![block1.hash()])]);
		}

		{
			let mut sync = sync.lock();
			// receive inventory from new peer#2
			sync.on_new_blocks_headers(2, vec![block1.block_header.clone(), block2.block_header.clone()]);
			assert_eq!(sync.information().chain.requested, 2);
			// synchronization has started && new blocks have been requested
			let tasks = executor.lock().take_tasks();
			assert!(sync.information().state.is_synchronizing());
			assert_eq!(tasks, vec![Task::RequestBlocksHeaders(2), Task::RequestBlocks(2, vec![block2.hash()])]);
		}

		{
			let mut sync = sync.lock();
			// receive block from peer#2
			sync.on_peer_block(2, block2);
			assert!(sync.information().chain.requested == 2
				&& sync.information().orphaned_blocks == 1);
			// receive block from peer#1
			sync.on_peer_block(1, block1);

			assert!(sync.information().chain.requested == 0
				&& sync.information().orphaned_blocks == 0
				&& sync.information().chain.stored == 3);
		}
	}

	#[test]
	fn synchronization_reset_when_peer_is_disconnected() {
		let (_, _, _, _, sync) = create_sync(None, None);

		// request new blocks
		{
			let mut sync = sync.lock();
			sync.on_new_blocks_headers(1, vec![test_data::block_h1().block_header]);
			assert!(sync.information().state.is_nearly_saturated());
		}

		// lost connection to peer => synchronization state lost
		{
			let mut sync = sync.lock();
			sync.on_peer_disconnected(1);
			assert!(sync.information().state.is_saturated());
		}
	}

	#[test]
	fn synchronization_not_starting_when_receiving_known_blocks() {
		let (_, _, executor, _, sync) = create_sync(None, None);
		let mut sync = sync.lock();
		// saturated => receive inventory with known blocks only
		sync.on_new_blocks_headers(1, vec![test_data::genesis().block_header]);
		// => no need to start synchronization
		assert!(!sync.information().state.is_nearly_saturated());
		// => no synchronization tasks are scheduled
		let tasks = executor.lock().take_tasks();
		assert_eq!(tasks, vec![]);
	}

	#[test]
	fn synchronization_asks_for_inventory_after_saturating() {
		let (_, _, executor, _, sync) = create_sync(None, None);
		let mut sync = sync.lock();
		let block = test_data::block_h1();
		sync.on_new_blocks_headers(1, vec![block.block_header.clone()]);
		sync.on_new_blocks_headers(2, vec![block.block_header.clone()]);
		executor.lock().take_tasks();
		sync.on_peer_block(2, block.clone());

		let tasks = executor.lock().take_tasks();
		assert_eq!(tasks.len(), 5);
		assert!(tasks.iter().any(|t| t == &Task::RequestBlocksHeaders(1)));
		assert!(tasks.iter().any(|t| t == &Task::RequestBlocksHeaders(2)));
		assert!(tasks.iter().any(|t| t == &Task::RequestMemoryPool(1)));
		assert!(tasks.iter().any(|t| t == &Task::RequestMemoryPool(2)));

		let inventory = vec![InventoryVector { inv_type: InventoryType::MessageBlock, hash: block.hash() }];
		assert!(tasks.iter().any(|t| t == &Task::SendInventory(1, inventory.clone(), ServerTaskIndex::None)));
	}

	#[test]
	fn synchronization_remembers_correct_block_headers_in_order() {
		let (_, _, executor, chain, sync) = create_sync(None, None);
		let mut sync = sync.lock();

		let b1 = test_data::block_h1();
		let b2 = test_data::block_h2();
		sync.on_new_blocks_headers(1, vec![b1.block_header.clone(), b2.block_header.clone()]);

		let tasks = executor.lock().take_tasks();
		assert_eq!(tasks.len(), 2);
		assert!(tasks.iter().any(|t| t == &Task::RequestBlocksHeaders(1)));
		assert!(tasks.iter().any(|t| t == &Task::RequestBlocks(1, vec![b1.hash(), b2.hash()])));

		{
			let chain = chain.read();
			assert_eq!(chain.information().headers.best, 2);
			assert_eq!(chain.information().headers.total, 2);
		}

		sync.on_peer_block(1, b1);

		let tasks = executor.lock().take_tasks();
		assert_eq!(tasks, vec![]);

		{
			let chain = chain.read();
			assert_eq!(chain.information().headers.best, 1);
			assert_eq!(chain.information().headers.total, 1);
		}

		sync.on_peer_block(1, b2);

		let tasks = executor.lock().take_tasks();
		assert_eq!(tasks, vec![Task::RequestBlocksHeaders(1), Task::RequestMemoryPool(1)]);

		{
			let chain = chain.read();
			assert_eq!(chain.information().headers.best, 0);
			assert_eq!(chain.information().headers.total, 0);
		}
	}

	#[test]
	fn synchronization_remembers_correct_block_headers_out_of_order() {
		let (_, _, executor, chain, sync) = create_sync(None, None);
		let mut sync = sync.lock();

		let b1 = test_data::block_h1();
		let b2 = test_data::block_h2();
		sync.on_new_blocks_headers(1, vec![b1.block_header.clone(), b2.block_header.clone()]);

		let tasks = executor.lock().take_tasks();
		assert_eq!(tasks.len(), 2);
		assert!(tasks.iter().any(|t| t == &Task::RequestBlocksHeaders(1)));
		assert!(tasks.iter().any(|t| t == &Task::RequestBlocks(1, vec![b1.hash(), b2.hash()])));

		{
			let chain = chain.read();
			assert_eq!(chain.information().headers.best, 2);
			assert_eq!(chain.information().headers.total, 2);
		}

		sync.on_peer_block(1, b2);

		let tasks = executor.lock().take_tasks();
		assert_eq!(tasks, vec![]);

		{
			let chain = chain.read();
			assert_eq!(chain.information().headers.best, 2);
			assert_eq!(chain.information().headers.total, 2);
		}

		sync.on_peer_block(1, b1);

		let tasks = executor.lock().take_tasks();
		assert_eq!(tasks, vec![Task::RequestBlocksHeaders(1), Task::RequestMemoryPool(1)]);

		{
			let chain = chain.read();
			assert_eq!(chain.information().headers.best, 0);
			assert_eq!(chain.information().headers.total, 0);
		}
	}

	#[test]
	fn synchronization_ignores_unknown_block_headers() {
		let (_, _, executor, chain, sync) = create_sync(None, None);
		let mut sync = sync.lock();

		let b169 = test_data::block_h169();
		sync.on_new_blocks_headers(1, vec![b169.block_header]);

		let tasks = executor.lock().take_tasks();
		assert_eq!(tasks, vec![]);

		let chain = chain.read();
		assert_eq!(chain.information().headers.best, 0);
		assert_eq!(chain.information().headers.total, 0);
	}

	#[test]
	fn synchronization_works_for_forks_from_db_best_block() {
		let storage = create_disk_storage();
		let genesis = test_data::genesis();
		storage.insert_block(&genesis).expect("no db error");

		let (_, _, executor, chain, sync) = create_sync(Some(storage), None);
		let genesis_header = &genesis.block_header;
		let fork1 = test_data::build_n_empty_blocks_from(2, 100, &genesis_header);
		let fork2 = test_data::build_n_empty_blocks_from(3, 200, &genesis_header);

		let mut sync = sync.lock();
		sync.on_new_blocks_headers(1, vec![fork1[0].block_header.clone(), fork1[1].block_header.clone()]);
		sync.on_new_blocks_headers(2, vec![fork2[0].block_header.clone(), fork2[1].block_header.clone(), fork2[2].block_header.clone()]);

		let tasks = { executor.lock().take_tasks() };
		assert_eq!(tasks, vec![Task::RequestBlocksHeaders(1),
			Task::RequestBlocks(1, vec![fork1[0].hash(), fork1[1].hash()]),
			Task::RequestBlocksHeaders(2),
			Task::RequestBlocks(2, vec![fork2[0].hash(), fork2[1].hash(), fork2[2].hash()]),
		]);

		sync.on_peer_block(2, fork2[0].clone());
		{
			let chain = chain.read();
			assert_eq!(chain.best_storage_block().hash, fork2[0].hash());
			assert_eq!(chain.best_storage_block().number, 1);
		}

		sync.on_peer_block(1, fork1[0].clone());
		{
			let chain = chain.read();
			assert_eq!(chain.best_storage_block().hash, fork2[0].hash());
			assert_eq!(chain.best_storage_block().number, 1);
		}

		sync.on_peer_block(1, fork1[1].clone());
		{
			let chain = chain.read();
			assert_eq!(chain.best_storage_block().hash, fork1[1].hash());
			assert_eq!(chain.best_storage_block().number, 2);
		}

		sync.on_peer_block(2, fork2[1].clone());
		{
			let chain = chain.read();
			assert_eq!(chain.best_storage_block().hash, fork1[1].hash());
			assert_eq!(chain.best_storage_block().number, 2);
		}

		sync.on_peer_block(2, fork2[2].clone());
		{
			let chain = chain.read();
			assert_eq!(chain.best_storage_block().hash, fork2[2].hash());
			assert_eq!(chain.best_storage_block().number, 3);
		}
	}

	#[test]
	fn synchronization_works_for_forks_long_after_short() {
		let storage = create_disk_storage();
		let genesis = test_data::genesis();
		storage.insert_block(&genesis).expect("no db error");

		let (_, _, executor, chain, sync) = create_sync(Some(storage), None);
		let common_block = test_data::block_builder().header().parent(genesis.hash()).build().build();
		let fork1 = test_data::build_n_empty_blocks_from(2, 100, &common_block.block_header);
		let fork2 = test_data::build_n_empty_blocks_from(3, 200, &common_block.block_header);

		let mut sync = sync.lock();
		sync.on_new_blocks_headers(1, vec![common_block.block_header.clone(), fork1[0].block_header.clone(), fork1[1].block_header.clone()]);
		sync.on_new_blocks_headers(2, vec![common_block.block_header.clone(), fork2[0].block_header.clone(), fork2[1].block_header.clone(), fork2[2].block_header.clone()]);

		let tasks = { executor.lock().take_tasks() };
		assert_eq!(tasks, vec![Task::RequestBlocksHeaders(1),
			Task::RequestBlocks(1, vec![common_block.hash(), fork1[0].hash(), fork1[1].hash()]),
			Task::RequestBlocksHeaders(2),
			Task::RequestBlocks(2, vec![fork2[0].hash(), fork2[1].hash(), fork2[2].hash()]),
		]);

		// TODO: this will change from 3 to 4 after longest fork will be stored in the BestHeadersChain
		// however id doesn't affect sync process, as it is shown below
		{
			let chain = chain.read();
			assert_eq!(chain.information().headers.best, 3);
			assert_eq!(chain.information().headers.total, 3);
		}

		sync.on_peer_block(1, common_block.clone());
		sync.on_peer_block(1, fork1[0].clone());
		sync.on_peer_block(1, fork1[1].clone());
		sync.on_peer_block(2, fork2[0].clone());
		sync.on_peer_block(2, fork2[1].clone());
		sync.on_peer_block(2, fork2[2].clone());

		{
			let chain = chain.read();
			assert_eq!(chain.best_storage_block().hash, fork2[2].hash());
			assert_eq!(chain.best_storage_block().number, 4);
		}
	}

	#[test]
	fn accept_out_of_order_blocks_when_saturated() {
		let (_, _, _, chain, sync) = create_sync(None, None);
		let mut sync = sync.lock();

		sync.on_peer_block(1, test_data::block_h2());
		assert_eq!(sync.information().orphaned_blocks, 1);

		{
			let chain = chain.read();
			assert_eq!(chain.best_storage_block().number, 0);
		}

		sync.on_peer_block(1, test_data::block_h1());
		assert_eq!(sync.information().orphaned_blocks, 0);

		{
			let chain = chain.read();
			assert_eq!(chain.best_storage_block().number, 2);
		}
	}

	#[test]
	fn do_not_rerequest_unknown_block_in_inventory() {
		let (_, _, executor, _, sync) = create_sync(None, None);
		let mut sync = sync.lock();

		sync.on_peer_block(1, test_data::block_h2());
		sync.on_new_blocks_inventory(1, vec![test_data::block_h1().hash(), test_data::block_h2().hash()]);

		let tasks = executor.lock().take_tasks();
		assert_eq!(tasks, vec![Task::RequestBlocks(1, vec![test_data::block_h1().hash()])]);
	}

	#[test]
	fn blocks_rerequested_on_peer_disconnect() {
		let (_, _, executor, _, sync) = create_sync(None, None);

		let block1: Block = test_data::block_h1();
		let block2: Block = test_data::block_h2();

		{
			let mut sync = sync.lock();
			// receive inventory from new peer#1
			sync.on_new_blocks_headers(1, vec![block1.block_header.clone()]);
			// synchronization has started && new blocks have been requested
			let tasks = executor.lock().take_tasks();
			assert_eq!(tasks, vec![Task::RequestBlocksHeaders(1), Task::RequestBlocks(1, vec![block1.hash()])]);
		}

		{
			let mut sync = sync.lock();
			// receive inventory from new peer#2
			sync.on_new_blocks_headers(2, vec![block1.block_header.clone(), block2.block_header.clone()]);
			// synchronization has started && new blocks have been requested
			let tasks = executor.lock().take_tasks();
			assert_eq!(tasks, vec![Task::RequestBlocksHeaders(2), Task::RequestBlocks(2, vec![block2.hash()])]);
		}

		{
			let mut sync = sync.lock();
			// peer#1 is disconnected && it has pending blocks requests => ask peer#2
			sync.on_peer_disconnected(1);
			// blocks have been requested
			let tasks = executor.lock().take_tasks();
			assert_eq!(tasks, vec![Task::RequestBlocks(2, vec![block1.hash()])]);
		}
	}

	#[test]
	fn sync_after_db_insert_nonfatal_fail() {
		// TODO: implement me
	}

	#[test]
	fn peer_removed_from_sync_after_responding_with_requested_block_notfound() {
		let (_, _, executor, _, sync) = create_sync(None, None);
		let mut sync = sync.lock();

		let b1 = test_data::block_h1();
		let b2 = test_data::block_h2();
		sync.on_new_blocks_headers(1, vec![b1.block_header.clone(), b2.block_header.clone()]);

		let tasks = executor.lock().take_tasks();
		assert_eq!(tasks, vec![Task::RequestBlocksHeaders(1), Task::RequestBlocks(1, vec![b1.hash(), b2.hash()])]);

		assert_eq!(sync.information().peers.idle, 0);
		assert_eq!(sync.information().peers.unuseful, 0);
		assert_eq!(sync.information().peers.active, 1);

		sync.on_peer_blocks_notfound(1, vec![b1.hash()]);

		let tasks = executor.lock().take_tasks();
		assert_eq!(tasks, vec![Task::RequestBlocksHeaders(1), Task::RequestMemoryPool(1)]);

		assert_eq!(sync.information().peers.idle, 0);
		assert_eq!(sync.information().peers.unuseful, 1);
		assert_eq!(sync.information().peers.active, 0);
	}

	#[test]
	fn peer_not_removed_from_sync_after_responding_with_requested_block_notfound() {
		let (_, _, executor, _, sync) = create_sync(None, None);
		let mut sync = sync.lock();

		let b1 = test_data::block_h1();
		let b2 = test_data::block_h2();
		sync.on_new_blocks_headers(1, vec![b1.block_header.clone(), b2.block_header.clone()]);

		let tasks = executor.lock().take_tasks();
		assert_eq!(tasks, vec![Task::RequestBlocksHeaders(1), Task::RequestBlocks(1, vec![b1.hash(), b2.hash()])]);

		assert_eq!(sync.information().peers.idle, 0);
		assert_eq!(sync.information().peers.unuseful, 0);
		assert_eq!(sync.information().peers.active, 1);

		sync.on_peer_blocks_notfound(1, vec![test_data::block_h170().hash()]);

		let tasks = executor.lock().take_tasks();
		assert_eq!(tasks, vec![]);

		assert_eq!(sync.information().peers.idle, 0);
		assert_eq!(sync.information().peers.unuseful, 0);
		assert_eq!(sync.information().peers.active, 1);
	}

	#[test]
	fn transaction_is_not_requested_when_synchronizing() {
		let (_, _, executor, _, sync) = create_sync(None, None);
		let mut sync = sync.lock();

		let b1 = test_data::block_h1();
		let b2 = test_data::block_h2();
		sync.on_new_blocks_headers(1, vec![b1.block_header.clone(), b2.block_header.clone()]);

		assert!(sync.information().state.is_synchronizing());
		{ executor.lock().take_tasks(); } // forget tasks

		sync.on_new_transactions_inventory(0, vec![H256::from(0)]);

		let tasks = executor.lock().take_tasks();
		assert_eq!(tasks, vec![]);
	}

	#[test]
	fn transaction_is_requested_when_not_synchronizing() {
		let (_, _, executor, _, sync) = create_sync(None, None);
		let mut sync = sync.lock();

		sync.on_new_transactions_inventory(0, vec![H256::from(0)]);

		{
			let tasks = executor.lock().take_tasks();
			assert_eq!(tasks, vec![Task::RequestTransactions(0, vec![H256::from(0)])]);
		}

		let b1 = test_data::block_h1();
		sync.on_new_blocks_headers(1, vec![b1.block_header.clone()]);

		assert!(sync.information().state.is_nearly_saturated());
		{ executor.lock().take_tasks(); } // forget tasks

		sync.on_new_transactions_inventory(0, vec![H256::from(1)]);

		let tasks = executor.lock().take_tasks();
		assert_eq!(tasks, vec![Task::RequestTransactions(0, vec![H256::from(1)])]);
	}

	#[test]
	fn same_transaction_can_be_requested_twice() {
		let (_, _, executor, _, sync) = create_sync(None, None);
		let mut sync = sync.lock();

		sync.on_new_transactions_inventory(0, vec![H256::from(0)]);

		{
			let tasks = executor.lock().take_tasks();
			assert_eq!(tasks, vec![Task::RequestTransactions(0, vec![H256::from(0)])]);
		}

		sync.on_new_transactions_inventory(0, vec![H256::from(0)]);

		{
			let tasks = executor.lock().take_tasks();
			assert_eq!(tasks, vec![Task::RequestTransactions(0, vec![H256::from(0)])]);
		}
	}

	#[test]
	fn known_transaction_is_not_requested() {
		let (_, _, executor, _, sync) = create_sync(None, None);
		let mut sync = sync.lock();

		sync.on_new_transactions_inventory(0, vec![test_data::genesis().transactions[0].hash(), H256::from(0)]);
		assert_eq!(executor.lock().take_tasks(), vec![Task::RequestTransactions(0, vec![H256::from(0)])]);
	}

	#[test]
	fn transaction_is_not_accepted_when_synchronizing() {
		let (_, _, _, _, sync) = create_sync(None, None);
		let mut sync = sync.lock();

		let b1 = test_data::block_h1();
		let b2 = test_data::block_h2();
		sync.on_new_blocks_headers(1, vec![b1.block_header.clone(), b2.block_header.clone()]);

		assert!(sync.information().state.is_synchronizing());

		sync.on_peer_transaction(1, Transaction::default());

		assert_eq!(sync.information().chain.transactions.transactions_count, 0);
	}

	#[test]
	fn transaction_is_accepted_when_not_synchronizing() {
		let (_, _, _, _, sync) = create_sync(None, None);
		let mut sync = sync.lock();

		sync.on_peer_transaction(1, test_data::TransactionBuilder::with_version(1).into());
		assert_eq!(sync.information().chain.transactions.transactions_count, 1);

		let b1 = test_data::block_h1();
		sync.on_new_blocks_headers(1, vec![b1.block_header.clone()]);

		assert!(sync.information().state.is_nearly_saturated());

		sync.on_peer_transaction(1, test_data::TransactionBuilder::with_version(2).into());
		assert_eq!(sync.information().chain.transactions.transactions_count, 2);
	}

	#[test]
	fn transaction_is_orphaned_when_input_is_unknown() {
		let (_, _, _, _, sync) = create_sync(None, None);
		let mut sync = sync.lock();

		sync.on_peer_transaction(1, test_data::TransactionBuilder::with_default_input(0).into());
		assert_eq!(sync.information().chain.transactions.transactions_count, 0);
		assert_eq!(sync.information().orphaned_transactions, 1);
	}

	#[test]
	fn orphaned_transaction_is_verified_when_input_is_received() {
		let chain = &mut test_data::ChainBuilder::new();
		test_data::TransactionBuilder::with_output(10).store(chain)		// t0
			.set_input(&chain.at(0), 0).set_output(20).store(chain);	// t0 -> t1

		let (_, _, _, _, sync) = create_sync(None, None);
		let mut sync = sync.lock();

		sync.on_peer_transaction(1, chain.at(1));
		assert_eq!(sync.information().chain.transactions.transactions_count, 0);
		assert_eq!(sync.information().orphaned_transactions, 1);

		sync.on_peer_transaction(1, chain.at(0));
		assert_eq!(sync.information().chain.transactions.transactions_count, 2);
		assert_eq!(sync.information().orphaned_transactions, 0);
	}

	#[test]
	// https://github.com/ethcore/parity-bitcoin/issues/121
	fn when_previous_block_verification_failed_fork_is_not_requested() {
		// got headers [b10, b11, b12] - some fork
		// got headers [b10, b21, b22] - main branch
		// got b10, b11, b12, b21. b22 is requested
		//
		// verifying: [b10, b11, b12, b21]
		// headers_chain: [b10, b11, b12]
		//
		// b21 verification failed => b22 is not removed (since it is not in headers_chain)
		// got new headers [b10, b21, b22, b23] => intersection point is b10 => scheduling [b21, b22, b23]
		//
		// block queue is empty => new tasks => requesting [b21, b22] => panic in hash_queue
		//
		// => do not trust first intersection point - check each hash when scheduling hashes.
		// If at least one hash is known => previous verification failed => drop all headers.

		let genesis = test_data::genesis();
		let b10 = test_data::block_builder().header().parent(genesis.hash()).build().build();

		let b11 = test_data::block_builder().header().nonce(1).parent(b10.hash()).build().build();
		let b12 = test_data::block_builder().header().parent(b11.hash()).build().build();

		let b21 = test_data::block_builder().header().nonce(2).parent(b10.hash()).build().build();
		let b22 = test_data::block_builder().header().parent(b21.hash()).build().build();
		let b23 = test_data::block_builder().header().parent(b22.hash()).build().build();

		// simulate verification during b21 verification
		let mut dummy_verifier = DummyVerifier::default();
		dummy_verifier.error_when_verifying(b21.hash(), "simulated");

		let (_, _, _, _, sync) = create_sync(None, Some(dummy_verifier));

		let mut sync = sync.lock();

		sync.on_new_blocks_headers(1, vec![b10.block_header.clone(), b11.block_header.clone(), b12.block_header.clone()]);
		sync.on_new_blocks_headers(2, vec![b10.block_header.clone(), b21.block_header.clone(), b22.block_header.clone()]);

		sync.on_peer_block(1, b10.clone());
		sync.on_peer_block(1, b11);
		sync.on_peer_block(1, b12);

		sync.on_peer_block(2, b21.clone());

		// should not panic here
		sync.on_new_blocks_headers(2, vec![b10.block_header.clone(), b21.block_header.clone(),
			b22.block_header.clone(), b23.block_header.clone()]);
	}

	#[test]
<<<<<<< HEAD
	fn relay_new_transaction_when_in_saturated_state() {
		let (_, _, executor, _, sync) = create_sync(None, None);

		let tx: Transaction = test_data::TransactionBuilder::with_output(10).into();
		let tx_hash = tx.hash();

		let mut sync = sync.lock();
		sync.on_peer_transaction(1, tx);

		let tasks = { executor.lock().take_tasks() };
		assert_eq!(tasks, vec![Task::BroadcastTransactionsHashes(vec![tx_hash])]);
=======
	fn relay_new_block_when_in_saturated_state() {
		let (_, _, executor, _, sync) = create_sync(None, None);
		let genesis = test_data::genesis();
		let b0 = test_data::block_builder().header().parent(genesis.hash()).build().build();
		let b1 = test_data::block_builder().header().parent(b0.hash()).build().build();
		let b2 = test_data::block_builder().header().parent(b1.hash()).build().build();
		let b3 = test_data::block_builder().header().parent(b2.hash()).build().build();

		let mut sync = sync.lock();
		sync.on_new_blocks_headers(1, vec![b0.block_header.clone(), b1.block_header.clone()]);
		sync.on_peer_block(1, b0.clone());
		sync.on_peer_block(1, b1.clone());

		// we were in synchronization state => block is not relayed
		{
			let tasks = executor.lock().take_tasks();
			assert_eq!(tasks, vec![Task::RequestBlocksHeaders(1),
				Task::RequestBlocks(1, vec![b0.hash(), b1.hash()]),
				Task::RequestBlocksHeaders(1),
				Task::RequestMemoryPool(1)
			]);
		}

		sync.on_peer_block(2, b2.clone());

		// we were in saturated state => block is relayed
		{
			let tasks = executor.lock().take_tasks();
			let inventory = vec![InventoryVector { inv_type: InventoryType::MessageBlock, hash: b2.hash() }];
			assert_eq!(tasks, vec![Task::RequestBlocksHeaders(2), Task::SendInventory(1, inventory, ServerTaskIndex::None)]);
		}

		sync.on_new_blocks_headers(1, vec![b3.block_header.clone()]);
		sync.on_peer_block(1, b3.clone());

		// we were in nearly saturated state => block is relayed
		{
			let tasks = executor.lock().take_tasks();
			let inventory = vec![InventoryVector { inv_type: InventoryType::MessageBlock, hash: b3.hash() }];
			assert!(tasks.iter().any(|t| t == &Task::SendInventory(2, inventory.clone(), ServerTaskIndex::None)));
		}
>>>>>>> 52554690
	}
}<|MERGE_RESOLUTION|>--- conflicted
+++ resolved
@@ -1798,19 +1798,6 @@
 	}
 
 	#[test]
-<<<<<<< HEAD
-	fn relay_new_transaction_when_in_saturated_state() {
-		let (_, _, executor, _, sync) = create_sync(None, None);
-
-		let tx: Transaction = test_data::TransactionBuilder::with_output(10).into();
-		let tx_hash = tx.hash();
-
-		let mut sync = sync.lock();
-		sync.on_peer_transaction(1, tx);
-
-		let tasks = { executor.lock().take_tasks() };
-		assert_eq!(tasks, vec![Task::BroadcastTransactionsHashes(vec![tx_hash])]);
-=======
 	fn relay_new_block_when_in_saturated_state() {
 		let (_, _, executor, _, sync) = create_sync(None, None);
 		let genesis = test_data::genesis();
@@ -1852,6 +1839,19 @@
 			let inventory = vec![InventoryVector { inv_type: InventoryType::MessageBlock, hash: b3.hash() }];
 			assert!(tasks.iter().any(|t| t == &Task::SendInventory(2, inventory.clone(), ServerTaskIndex::None)));
 		}
->>>>>>> 52554690
+	}
+
+	#[test]
+	fn relay_new_transaction_when_in_saturated_state() {
+		let (_, _, executor, _, sync) = create_sync(None, None);
+
+		let tx: Transaction = test_data::TransactionBuilder::with_output(10).into();
+		let tx_hash = tx.hash();
+
+		let mut sync = sync.lock();
+		sync.on_peer_transaction(1, tx);
+
+		let tasks = { executor.lock().take_tasks() };
+		assert_eq!(tasks, vec![Task::BroadcastTransactionsHashes(vec![tx_hash])]);
 	}
 }