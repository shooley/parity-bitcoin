--- conflicted
+++ resolved
@@ -147,11 +147,6 @@
 					})
 			};
 
-<<<<<<< HEAD
-			match server_task {
-				// `getdata` => `notfound` + `block` + ...
-				Some((peer_index, ServerTask::ServeGetData(inventory))) => {
-=======
 			let (peer_index, indexed_task) = match server_task {
 				Some((peer_index, indexed_task)) => (peer_index, indexed_task),
 				// no tasks after wake-up => stopping or pausing
@@ -161,7 +156,6 @@
 			match indexed_task.task {
 				// `getdata` => `notfound` + `block` + ...
 				ServerTask::ServeGetData(inventory) => {
->>>>>>> 9b6f2484
 					let mut unknown_items: Vec<InventoryVector> = Vec::new();
 					let mut new_tasks: Vec<IndexedServerTask> = Vec::new();
 					let task_id = indexed_task.id.raw();
@@ -362,20 +356,9 @@
 
 	fn serve_getblocks(&self, peer_index: usize, message: types::GetBlocks, id: u32) {
 		if let Some(best_common_block) = self.locate_known_block_hash(message.block_locator_hashes) {
-<<<<<<< HEAD
-			trace!(
-				target: "sync",
-				"Best common block with peer#{} is block#{}: {:?}",
-				peer_index,
-				best_common_block.number,
-				best_common_block.hash.to_reversed_str(),
-			);
-			self.queue.lock().add_task(peer_index, ServerTask::ServeGetBlocks(best_common_block, message.hash_stop));
-=======
 			trace!(target: "sync", "Best common block with peer#{} is block#{}: {:?}", peer_index, best_common_block.number, best_common_block.hash);
 			let task = IndexedServerTask::new(ServerTask::ServeGetBlocks(best_common_block, message.hash_stop), ServerTaskIndex::Final(id));
 			self.queue.lock().add_task(peer_index, task);
->>>>>>> 9b6f2484
 		}
 		else {
 			trace!(target: "sync", "No common blocks with peer#{}", peer_index);
@@ -385,7 +368,7 @@
 
 	fn serve_getheaders(&self, peer_index: usize, message: types::GetHeaders, id: u32) {
 		if let Some(best_common_block) = self.locate_known_block_header(message.block_locator_hashes) {
-			trace!(target: "sync", "Best common block header with peer#{} is block#{}: {:?}", peer_index, best_common_block.number, best_common_block.hash);
+			trace!(target: "sync", "Best common block header with peer#{} is block#{}: {:?}", peer_index, best_common_block.number, best_common_block.hash.to_reversed_str());
 			let task = IndexedServerTask::new(ServerTask::ServeGetHeaders(best_common_block, message.hash_stop), ServerTaskIndex::Final(id));
 			self.queue.lock().add_task(peer_index, task);
 		}
